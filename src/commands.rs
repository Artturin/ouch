--- conflicted
+++ resolved
@@ -18,12 +18,8 @@
         self,
         CompressionFormat::{self, *},
     },
-<<<<<<< HEAD
     info,
-=======
-    info, oof,
     utils::nice_directory_display,
->>>>>>> d533af27
     utils::to_utf,
     utils::{self, dir_is_empty},
     Error,
@@ -315,13 +311,8 @@
     if let [Zip] = *formats.as_slice() {
         utils::create_dir_if_non_existent(output_folder)?;
         let zip_archive = zip::ZipArchive::new(reader)?;
-<<<<<<< HEAD
         let _files = crate::archive::zip::unpack_archive(zip_archive, output_folder, skip_questions_positively)?;
-        info!("Successfully uncompressed archive in '{}'.", to_utf(output_folder));
-=======
-        let _files = crate::archive::zip::unpack_archive(zip_archive, output_folder, flags)?;
         info!("Successfully decompressed archive in {}.", nice_directory_display(output_folder));
->>>>>>> d533af27
         return Ok(());
     }
 
@@ -358,53 +349,28 @@
             info!("Successfully decompressed archive in {}.", nice_directory_display(output_path));
         }
         Tar => {
-<<<<<<< HEAD
-            let _ = crate::archive::tar::unpack_archive(reader, output_folder, skip_questions_positively)?;
-            info!("Successfully uncompressed archive in '{}'.", to_utf(output_folder));
+            let _ = crate::archive::tar::unpack_archive(reader, output_folder, skip_questions_positively)?;
+            info!("Successfully decompressed archive in {}.", nice_directory_display(output_folder));
         }
         Tgz => {
             let reader = chain_reader_decoder(&Gzip, reader)?;
             let _ = crate::archive::tar::unpack_archive(reader, output_folder, skip_questions_positively)?;
-            info!("Successfully uncompressed archive in '{}'.", to_utf(output_folder));
+            info!("Successfully decompressed archive in {}.", nice_directory_display(output_folder));
         }
         Tbz => {
             let reader = chain_reader_decoder(&Bzip, reader)?;
             let _ = crate::archive::tar::unpack_archive(reader, output_folder, skip_questions_positively)?;
-            info!("Successfully uncompressed archive in '{}'.", to_utf(output_folder));
+            info!("Successfully decompressed archive in {}.", nice_directory_display(output_folder));
         }
         Tlzma => {
             let reader = chain_reader_decoder(&Lzma, reader)?;
             let _ = crate::archive::tar::unpack_archive(reader, output_folder, skip_questions_positively)?;
-            info!("Successfully uncompressed archive in '{}'.", to_utf(output_folder));
+            info!("Successfully decompressed archive in {}.", nice_directory_display(output_folder));
         }
         Tzst => {
             let reader = chain_reader_decoder(&Zstd, reader)?;
             let _ = crate::archive::tar::unpack_archive(reader, output_folder, skip_questions_positively)?;
-            info!("Successfully uncompressed archive in '{}'.", to_utf(output_folder));
-=======
-            let _ = crate::archive::tar::unpack_archive(reader, output_folder, flags)?;
-            info!("Successfully decompressed archive in {}.", nice_directory_display(output_folder));
-        }
-        Tgz => {
-            let reader = chain_reader_decoder(&Gzip, reader)?;
-            let _ = crate::archive::tar::unpack_archive(reader, output_folder, flags)?;
-            info!("Successfully decompressed archive in {}.", nice_directory_display(output_folder));
-        }
-        Tbz => {
-            let reader = chain_reader_decoder(&Bzip, reader)?;
-            let _ = crate::archive::tar::unpack_archive(reader, output_folder, flags)?;
-            info!("Successfully decompressed archive in {}.", nice_directory_display(output_folder));
-        }
-        Tlzma => {
-            let reader = chain_reader_decoder(&Lzma, reader)?;
-            let _ = crate::archive::tar::unpack_archive(reader, output_folder, flags)?;
-            info!("Successfully decompressed archive in {}.", nice_directory_display(output_folder));
-        }
-        Tzst => {
-            let reader = chain_reader_decoder(&Zstd, reader)?;
-            let _ = crate::archive::tar::unpack_archive(reader, output_folder, flags)?;
-            info!("Successfully decompressed archive in {}.", nice_directory_display(output_folder));
->>>>>>> d533af27
+            info!("Successfully decompressed archive in {}.", nice_directory_display(output_folder));
         }
         Zip => {
             eprintln!("Compressing first into .zip.");
