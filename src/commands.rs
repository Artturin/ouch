--- conflicted
+++ resolved
@@ -20,13 +20,8 @@
     info,
     utils::nice_directory_display,
     utils::to_utf,
-<<<<<<< HEAD
-    utils::{self, dir_is_empty},
+    utils::{self, dir_is_empty, QuestionPolicy},
     Error, Opts, Subcommand,
-=======
-    utils::{self, dir_is_empty, QuestionPolicy},
-    Error,
->>>>>>> 4cfc7b97
 };
 
 // Used in BufReader and BufWriter to perform less syscalls
