mod utils;

use std::{
    env,
    io::prelude::*,
    path::{Path, PathBuf},
    time::Duration,
};

<<<<<<< HEAD
use fs_err as fs;

use ouch::{cli::Command, commands::run, oof};
=======
use ouch::{
    cli::{Opts, QuestionPolicy, Subcommand},
    commands::run,
};
>>>>>>> 01b6dc89
use rand::{rngs::SmallRng, RngCore, SeedableRng};
use tempfile::NamedTempFile;
use utils::*;

#[test]
/// Makes sure that the files ouch produces are what they claim to be, checking their
/// types through MIME sniffing.
fn sanity_check_through_mime() {
    // Somehow this test causes test failures when run in parallel with test_each_format
    // This is a temporary hack that should allow the tests to pass while this bug isn't solved.
    std::thread::sleep(Duration::from_secs(2));

    let temp_dir = tempfile::tempdir().expect("to build a temporary directory");

    let mut test_file = NamedTempFile::new_in(temp_dir.path()).expect("to be able to build a temporary file");

    let bytes = generate_random_file_content(&mut SmallRng::from_entropy());
    test_file.write_all(&bytes).expect("to successfully write bytes to the file");

    let formats = [
        "tar", "zip", "tar.gz", "tgz", "tbz", "tbz2", "txz", "tlz", "tlzma", "tzst", "tar.bz", "tar.bz2", "tar.lzma",
        "tar.xz", "tar.zst",
    ];

    let expected_mimes = [
        "application/x-tar",
        "application/zip",
        "application/gzip",
        "application/gzip",
        "application/x-bzip2",
        "application/x-bzip2",
        "application/x-xz",
        "application/x-xz",
        "application/x-xz",
        "application/zstd",
        "application/x-bzip2",
        "application/x-bzip2",
        "application/x-xz",
        "application/x-xz",
        "application/zstd",
    ];

    assert_eq!(formats.len(), expected_mimes.len());

    for (format, expected_mime) in formats.iter().zip(expected_mimes.iter()) {
        let temp_dir_path = temp_dir.path();
        let paths_to_compress = &[test_file.path().into()];

        let compressed_file_path = compress_files(temp_dir_path, paths_to_compress, format);

        let sniffed =
            infer::get_from_path(compressed_file_path).expect("the file to be read").expect("the MIME to be found");

        assert_eq!(&sniffed.mime_type(), expected_mime);
    }
}

#[test]
/// Tests each format that supports multiple files with random input.
/// TODO: test the remaining formats.
fn test_each_format() {
    test_compressing_and_decompressing_archive("tar");
    test_compressing_and_decompressing_archive("tar.gz");
    test_compressing_and_decompressing_archive("tar.bz");
    test_compressing_and_decompressing_archive("tar.bz2");
    test_compressing_and_decompressing_archive("tar.xz");
    test_compressing_and_decompressing_archive("tar.lz");
    test_compressing_and_decompressing_archive("tar.lzma");
    test_compressing_and_decompressing_archive("tar.zst");
    test_compressing_and_decompressing_archive("tgz");
    test_compressing_and_decompressing_archive("tbz");
    test_compressing_and_decompressing_archive("tbz2");
    test_compressing_and_decompressing_archive("txz");
    test_compressing_and_decompressing_archive("tlz");
    test_compressing_and_decompressing_archive("tlzma");
    test_compressing_and_decompressing_archive("tzst");
    test_compressing_and_decompressing_archive("zip");
    test_compressing_and_decompressing_archive("zip.gz");
    test_compressing_and_decompressing_archive("zip.bz");
    test_compressing_and_decompressing_archive("zip.bz2");
    test_compressing_and_decompressing_archive("zip.xz");
    test_compressing_and_decompressing_archive("zip.lz");
    test_compressing_and_decompressing_archive("zip.lzma");

    // Why not
    test_compressing_and_decompressing_archive(
        "tar.gz.gz.gz.gz.gz.gz.gz.gz.zst.gz.gz.gz.gz.gz.gz.gz.gz.gz.gz.lz.lz.lz.lz.lz.lz.lz.lz.lz.lz.bz.bz.bz.bz.bz.bz.bz",
    );
}

type FileContent = Vec<u8>;

/// Compress and decompresses random files to archive formats, checks if contents match
fn test_compressing_and_decompressing_archive(format: &str) {
    // System temporary directory depends on the platform, for linux it's /tmp
    let system_tmp = env::temp_dir();

    // Create a temporary testing folder that will be deleted on scope drop
    let testing_dir =
        tempfile::Builder::new().prefix("ouch-testing").tempdir_in(system_tmp).expect("Could not create testing_dir");
    let testing_dir_path = testing_dir.path();

    // Quantity of compressed files vary from 1 to 10
    let mut rng = SmallRng::from_entropy();
    let quantity_of_files = rng.next_u32() % 10 + 1;

    let contents_of_files: Vec<FileContent> =
        (0..quantity_of_files).map(|_| generate_random_file_content(&mut rng)).collect();

    // Create them
    let mut file_paths = create_files(testing_dir_path, &contents_of_files);
    // Compress them
    let compressed_archive_path = compress_files(testing_dir_path, &file_paths, format);
    // Decompress them
    let mut extracted_paths = extract_files(&compressed_archive_path);

    // // DEBUG UTIL:
    // // Uncomment line below to freeze the code and see compressed and extracted files in
    // // the temporary directory before their auto-destruction.
    // std::thread::sleep(std::time::Duration::from_secs(1_000_000));

    file_paths.sort();
    extracted_paths.sort();

    assert_correct_paths(&file_paths, &extracted_paths, format);
    compare_file_contents(&extracted_paths, &contents_of_files, format);
}

/// Crate file contents from 1024 up to 8192 random bytes
fn generate_random_file_content(rng: &mut impl RngCore) -> FileContent {
    let quantity = 1024 + rng.next_u32() % (8192 - 1024);
    let mut vec = vec![0; quantity as usize];
    rng.fill_bytes(&mut vec);
    vec
}

/// Create files using the indexes as file names (eg. 0, 1, 2 and 3)
///
/// Return the path to each one.
fn create_files(at: &Path, contents: &[FileContent]) -> Vec<PathBuf> {
    contents
        .iter()
        .enumerate()
        .map(|(i, content)| {
            let path = at.join(i.to_string());
            let mut file = fs::File::create(&path).expect("Could not create dummy test file");
            file.write_all(content).expect("Could not write to dummy test file");
            path
        })
        .collect()
}

fn extract_files(archive_path: &Path) -> Vec<PathBuf> {
    // We will extract in the same folder as the archive
    // If the archive is at:
    //   /tmp/ouch-testing-tar.Rbq4DusBrtF8/archive.tar
    // Then the extraction_output_folder will be:
    //   /tmp/ouch-testing-tar.Rbq4DusBrtF8/extraction_results/
    let mut extraction_output_folder = archive_path.to_path_buf();
    // Remove the name of the extracted archive
    assert!(extraction_output_folder.pop());
    // Add the suffix "results"
    extraction_output_folder.push("extraction_results");

    let command = Opts {
        yes: false,
        no: false,
        cmd: Subcommand::Decompress {
            files: vec![archive_path.to_owned()],
            output: Some(extraction_output_folder.clone()),
        },
    };
    run(command, QuestionPolicy::Ask).expect("Failed to extract");

    fs::read_dir(extraction_output_folder).unwrap().map(Result::unwrap).map(|entry| entry.path()).collect()
}

fn assert_correct_paths(original: &[PathBuf], extracted: &[PathBuf], format: &str) {
    assert_eq!(
        original.len(),
        extracted.len(),
        "Number of compressed files does not match number of decompressed when testing archive format '{:?}'.",
        format
    );
    for (original, extracted) in original.iter().zip(extracted) {
        assert_eq!(original.file_name(), extracted.file_name(), "");
    }
}

fn compare_file_contents(extracted: &[PathBuf], contents: &[FileContent], format: &str) {
    extracted.iter().zip(contents).for_each(|(extracted_path, expected_content)| {
        let actual_content = fs::read(extracted_path).unwrap();

        assert_eq!(
            expected_content,
            actual_content.as_slice(),
            "Contents of file with path '{:?}' does not match after compression and decompression while testing archive format '{:?}.'",
            extracted_path.canonicalize().unwrap(),
            format
        );
    });
}<|MERGE_RESOLUTION|>--- conflicted
+++ resolved
@@ -7,16 +7,12 @@
     time::Duration,
 };
 
-<<<<<<< HEAD
 use fs_err as fs;
 
-use ouch::{cli::Command, commands::run, oof};
-=======
 use ouch::{
     cli::{Opts, QuestionPolicy, Subcommand},
     commands::run,
 };
->>>>>>> 01b6dc89
 use rand::{rngs::SmallRng, RngCore, SeedableRng};
 use tempfile::NamedTempFile;
 use utils::*;
