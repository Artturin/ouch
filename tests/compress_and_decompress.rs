mod utils;

use std::{
    env,
    io::prelude::*,
    path::{Path, PathBuf},
    time::Duration,
};

<<<<<<< HEAD
use ouch::{commands::run, Opts, QuestionPolicy, Subcommand};
=======
use fs_err as fs;

use ouch::{
    cli::{Opts, QuestionPolicy, Subcommand},
    commands::run,
};
>>>>>>> 54cd148e
use rand::{rngs::SmallRng, RngCore, SeedableRng};
use tempfile::NamedTempFile;
use utils::*;

#[test]
/// Makes sure that the files ouch produces are what they claim to be, checking their
/// types through MIME sniffing.
fn sanity_check_through_mime() {
    // Somehow this test causes test failures when run in parallel with test_each_format
    // This is a temporary hack that should allow the tests to pass while this bug isn't solved.
    std::thread::sleep(Duration::from_secs(2));

    let temp_dir = tempfile::tempdir().expect("to build a temporary directory");

    let mut test_file = NamedTempFile::new_in(temp_dir.path()).expect("to be able to build a temporary file");

    let bytes = generate_random_file_content(&mut SmallRng::from_entropy());
    test_file.write_all(&bytes).expect("to successfully write bytes to the file");

    let formats = [
        "tar", "zip", "tar.gz", "tgz", "tbz", "tbz2", "txz", "tlz", "tlzma", "tzst", "tar.bz", "tar.bz2", "tar.lzma",
        "tar.xz", "tar.zst",
    ];

    let expected_mimes = [
        "application/x-tar",
        "application/zip",
        "application/gzip",
        "application/gzip",
        "application/x-bzip2",
        "application/x-bzip2",
        "application/x-xz",
        "application/x-xz",
        "application/x-xz",
        "application/zstd",
        "application/x-bzip2",
        "application/x-bzip2",
        "application/x-xz",
        "application/x-xz",
        "application/zstd",
    ];

    assert_eq!(formats.len(), expected_mimes.len());

    for (format, expected_mime) in formats.iter().zip(expected_mimes.iter()) {
        let temp_dir_path = temp_dir.path();
        let paths_to_compress = &[test_file.path().into()];

        let compressed_file_path = compress_files(temp_dir_path, paths_to_compress, format);

        let sniffed =
            infer::get_from_path(compressed_file_path).expect("the file to be read").expect("the MIME to be found");

        assert_eq!(&sniffed.mime_type(), expected_mime);
    }
}

#[test]
/// Tests each format that supports multiple files with random input.
/// TODO: test the remaining formats.
fn test_each_format() {
    test_compressing_and_decompressing_archive("tar");
    test_compressing_and_decompressing_archive("tar.gz");
    test_compressing_and_decompressing_archive("tar.bz");
    test_compressing_and_decompressing_archive("tar.bz2");
    test_compressing_and_decompressing_archive("tar.xz");
    test_compressing_and_decompressing_archive("tar.lz");
    test_compressing_and_decompressing_archive("tar.lzma");
    test_compressing_and_decompressing_archive("tar.zst");
    test_compressing_and_decompressing_archive("tgz");
    test_compressing_and_decompressing_archive("tbz");
    test_compressing_and_decompressing_archive("tbz2");
    test_compressing_and_decompressing_archive("txz");
    test_compressing_and_decompressing_archive("tlz");
    test_compressing_and_decompressing_archive("tlzma");
    test_compressing_and_decompressing_archive("tzst");
    test_compressing_and_decompressing_archive("zip");
    test_compressing_and_decompressing_archive("zip.gz");
    test_compressing_and_decompressing_archive("zip.bz");
    test_compressing_and_decompressing_archive("zip.bz2");
    test_compressing_and_decompressing_archive("zip.xz");
    test_compressing_and_decompressing_archive("zip.lz");
    test_compressing_and_decompressing_archive("zip.lzma");

    // Why not
    test_compressing_and_decompressing_archive(
        "tar.gz.gz.gz.gz.gz.gz.gz.gz.zst.gz.gz.gz.gz.gz.gz.gz.gz.gz.gz.lz.lz.lz.lz.lz.lz.lz.lz.lz.lz.bz.bz.bz.bz.bz.bz.bz",
    );
}

type FileContent = Vec<u8>;

/// Compress and decompresses random files to archive formats, checks if contents match
fn test_compressing_and_decompressing_archive(format: &str) {
    // System temporary directory depends on the platform, for linux it's /tmp
    let system_tmp = env::temp_dir();

    // Create a temporary testing folder that will be deleted on scope drop
    let testing_dir =
        tempfile::Builder::new().prefix("ouch-testing").tempdir_in(system_tmp).expect("Could not create testing_dir");
    let testing_dir_path = testing_dir.path();

    // Quantity of compressed files vary from 1 to 10
    let mut rng = SmallRng::from_entropy();
    let quantity_of_files = rng.next_u32() % 10 + 1;

    let contents_of_files: Vec<FileContent> =
        (0..quantity_of_files).map(|_| generate_random_file_content(&mut rng)).collect();

    // Create them
    let mut file_paths = create_files(testing_dir_path, &contents_of_files);
    // Compress them
    let compressed_archive_path = compress_files(testing_dir_path, &file_paths, format);
    // Decompress them
    let mut extracted_paths = extract_files(&compressed_archive_path);

    // // DEBUG UTIL:
    // // Uncomment line below to freeze the code and see compressed and extracted files in
    // // the temporary directory before their auto-destruction.
    // std::thread::sleep(std::time::Duration::from_secs(1_000_000));

    file_paths.sort();
    extracted_paths.sort();

    assert_correct_paths(&file_paths, &extracted_paths, format);
    compare_file_contents(&extracted_paths, &contents_of_files, format);
}

/// Crate file contents from 1024 up to 8192 random bytes
fn generate_random_file_content(rng: &mut impl RngCore) -> FileContent {
    let quantity = 1024 + rng.next_u32() % (8192 - 1024);
    let mut vec = vec![0; quantity as usize];
    rng.fill_bytes(&mut vec);
    vec
}

/// Create files using the indexes as file names (eg. 0, 1, 2 and 3)
///
/// Return the path to each one.
fn create_files(at: &Path, contents: &[FileContent]) -> Vec<PathBuf> {
    contents
        .iter()
        .enumerate()
        .map(|(i, content)| {
            let path = at.join(i.to_string());
            let mut file = fs::File::create(&path).expect("Could not create dummy test file");
            file.write_all(content).expect("Could not write to dummy test file");
            path
        })
        .collect()
}

fn extract_files(archive_path: &Path) -> Vec<PathBuf> {
    // We will extract in the same folder as the archive
    // If the archive is at:
    //   /tmp/ouch-testing-tar.Rbq4DusBrtF8/archive.tar
    // Then the extraction_output_folder will be:
    //   /tmp/ouch-testing-tar.Rbq4DusBrtF8/extraction_results/
    let mut extraction_output_folder = archive_path.to_path_buf();
    // Remove the name of the extracted archive
    assert!(extraction_output_folder.pop());
    // Add the suffix "results"
    extraction_output_folder.push("extraction_results");

    let command = Opts {
        yes: false,
        no: false,
        cmd: Subcommand::Decompress {
            files: vec![archive_path.to_owned()],
            output: Some(extraction_output_folder.clone()),
        },
    };
    run(command, QuestionPolicy::Ask).expect("Failed to extract");

    fs::read_dir(extraction_output_folder).unwrap().map(Result::unwrap).map(|entry| entry.path()).collect()
}

fn assert_correct_paths(original: &[PathBuf], extracted: &[PathBuf], format: &str) {
    assert_eq!(
        original.len(),
        extracted.len(),
        "Number of compressed files does not match number of decompressed when testing archive format '{:?}'.",
        format
    );
    for (original, extracted) in original.iter().zip(extracted) {
        assert_eq!(original.file_name(), extracted.file_name(), "");
    }
}

fn compare_file_contents(extracted: &[PathBuf], contents: &[FileContent], format: &str) {
    extracted.iter().zip(contents).for_each(|(extracted_path, expected_content)| {
        let actual_content = fs::read(extracted_path).unwrap();

        assert_eq!(
            expected_content,
            actual_content.as_slice(),
            "Contents of file with path '{:?}' does not match after compression and decompression while testing archive format '{:?}.'",
            extracted_path.canonicalize().unwrap(),
            format
        );
    });
}<|MERGE_RESOLUTION|>--- conflicted
+++ resolved
@@ -7,16 +7,9 @@
     time::Duration,
 };
 
-<<<<<<< HEAD
 use ouch::{commands::run, Opts, QuestionPolicy, Subcommand};
-=======
+
 use fs_err as fs;
-
-use ouch::{
-    cli::{Opts, QuestionPolicy, Subcommand},
-    commands::run,
-};
->>>>>>> 54cd148e
 use rand::{rngs::SmallRng, RngCore, SeedableRng};
 use tempfile::NamedTempFile;
 use utils::*;
